/*
  Simple DirectMedia Layer
  Copyright (C) 1997-2022 Sam Lantinga <slouken@libsdl.org>

  This software is provided 'as-is', without any express or implied
  warranty.  In no event will the authors be held liable for any damages
  arising from the use of this software.

  Permission is granted to anyone to use this software for any purpose,
  including commercial applications, and to alter it and redistribute it
  freely, subject to the following restrictions:

  1. The origin of this software must not be misrepresented; you must not
     claim that you wrote the original software. If you use this software
     in a product, an acknowledgment in the product documentation would be
     appreciated but is not required.
  2. Altered source versions must be plainly marked as such, and must not be
     misrepresented as being the original software.
  3. This notice may not be removed or altered from any source distribution.
*/
#include "../../SDL_internal.h"

#if SDL_VIDEO_DRIVER_X11

#include "SDL_x11video.h"
#include "SDL_x11xinput2.h"
#include "../../events/SDL_mouse_c.h"
#include "../../events/SDL_touch_c.h"

#define MAX_AXIS 16

#if SDL_VIDEO_DRIVER_X11_XINPUT2
static int xinput2_initialized = 0;

#if SDL_VIDEO_DRIVER_X11_XINPUT2_SUPPORTS_MULTITOUCH
static int xinput2_multitouch_supported = 0;
#endif

/* Opcode returned X11_XQueryExtension
 * It will be used in event processing
 * to know that the event came from
 * this extension */
static int xinput2_opcode;

static void parse_valuators(const double *input_values, const unsigned char *mask,int mask_len,
                            double *output_values,int output_values_len) {
    int i = 0,z = 0;
    int top = mask_len * 8;
    if (top > MAX_AXIS)
        top = MAX_AXIS;

    SDL_memset(output_values,0,output_values_len * sizeof(double));
    for (; i < top && z < output_values_len; i++) {
        if (XIMaskIsSet(mask, i)) {
            const int value = (int) *input_values;
            output_values[z] = value;
            input_values++;
        }
        z++;
    }
}

static int
query_xinput2_version(Display *display, int major, int minor)
{
    /* We don't care if this fails, so long as it sets major/minor on it's way out the door. */
    X11_XIQueryVersion(display, &major, &minor);
    return ((major * 1000) + minor);
}

static SDL_bool
xinput2_version_atleast(const int version, const int wantmajor, const int wantminor)
{
    return ( version >= ((wantmajor * 1000) + wantminor) );
}

#if SDL_VIDEO_DRIVER_X11_XINPUT2_SUPPORTS_MULTITOUCH
static SDL_Window *
xinput2_get_sdlwindow(SDL_VideoData *videodata, Window window)
{
    int i;
    for (i = 0; i < videodata->numwindows; i++) {
        SDL_WindowData *d = videodata->windowlist[i];
        if (d->xwindow == window) {
            return d->window;
        }
    }
    return NULL;
}

static void
xinput2_normalize_touch_coordinates(SDL_Window *window, double in_x, double in_y, float *out_x, float *out_y)
{
    if (window) {
        if (window->w == 1) {
            *out_x = 0.5f;
        } else {
            *out_x = in_x / (window->w - 1);
        }
        if (window->h == 1) {
            *out_y = 0.5f;
        } else {
            *out_y = in_y / (window->h - 1);
        }
    } else {
        /* couldn't find the window... */
        *out_x = in_x;
        *out_y = in_y;
    }
}
#endif /* SDL_VIDEO_DRIVER_X11_XINPUT2_SUPPORTS_MULTITOUCH */

#endif /* SDL_VIDEO_DRIVER_X11_XINPUT2 */

void
X11_InitXinput2(_THIS)
{
#if SDL_VIDEO_DRIVER_X11_XINPUT2
    SDL_VideoData *data = (SDL_VideoData *) _this->driverdata;

    int version = 0;
    XIEventMask eventmask;
    unsigned char mask[4] = { 0, 0, 0, 0 };
    int event, err;

    /*
    * Initialize XInput 2
    * According to http://who-t.blogspot.com/2009/05/xi2-recipes-part-1.html its better
    * to inform Xserver what version of Xinput we support.The server will store the version we support.
    * "As XI2 progresses it becomes important that you use this call as the server may treat the client
    * differently depending on the supported version".
    *
    * FIXME:event and err are not needed but if not passed X11_XQueryExtension returns SegmentationFault
    */
    if (!SDL_X11_HAVE_XINPUT2 ||
        !X11_XQueryExtension(data->display, "XInputExtension", &xinput2_opcode, &event, &err)) {
        return; /* X server does not have XInput at all */
    }

    /* We need at least 2.2 for Multitouch, 2.0 otherwise. */
    version = query_xinput2_version(data->display, 2, 2);
    if (!xinput2_version_atleast(version, 2, 0)) {
        return; /* X server does not support the version we want at all. */
    }

    xinput2_initialized = 1;

#if SDL_VIDEO_DRIVER_X11_XINPUT2_SUPPORTS_MULTITOUCH  /* Multitouch needs XInput 2.2 */
    xinput2_multitouch_supported = xinput2_version_atleast(version, 2, 2);
#endif

    /* Enable raw motion events for this display */
    eventmask.deviceid = XIAllMasterDevices;
    eventmask.mask_len = sizeof(mask);
    eventmask.mask = mask;

    XISetMask(mask, XI_RawMotion);
    XISetMask(mask, XI_RawButtonPress);
    XISetMask(mask, XI_RawButtonRelease);

#if SDL_VIDEO_DRIVER_X11_XINPUT2_SUPPORTS_MULTITOUCH
    /* Enable raw touch events if supported */
    if (X11_Xinput2IsMultitouchSupported()) {
        XISetMask(mask, XI_RawTouchBegin);
        XISetMask(mask, XI_RawTouchUpdate);
        XISetMask(mask, XI_RawTouchEnd);
    }
#endif

    if (X11_XISelectEvents(data->display, DefaultRootWindow(data->display), &eventmask,1) != Success) {
        return;
    }
#endif
}


/* 
    The following two functions should just return whether or wheter not the setting "Natural scrolling" or "Reverse scroll direction" is set.
    This should be working on all major desktop environments.
*/

/*
    device_information stores the type of a device
    0   -> unknown
    1   -> mouse
    2   -> touchpad
*/

enum X11_DeviceType {
    X11_DEVICE_UNKNOWN,
    X11_DEVICE_MOUSE,
    X11_DEVICE_TOUCHPAD
};


#define DEVICE_INFORMATION_SIZE 256
static unsigned char device_information[DEVICE_INFORMATION_SIZE];

static bool X11_IsTouchpadReversed(void)
{
    return false;
}

static bool X11_IsMouseReversed(void)
{
    return false;
}

bool X11_IsXinput2DeviceTouchpad(Display *display, int deviceId)
{
    XIDeviceInfo *info;
    int nDevices;
    bool isTouchpad = false;

    info = X11_XIQueryDevice(display, deviceId, &nDevices);
    
    /* Is this the best way to do it? Probably not. Maybe we can check some device properties, but for now this should work aswell. */
    if (strstr(info[0].name, "Synaptics TouchPad") != NULL) {
        isTouchpad = true;
    }

    X11_XIFreeDeviceInfo(info);
    return isTouchpad;
}

void X11_EnumerateDevices(Display *display)
{
    XIDeviceInfo *info;
    int nDevices;

    info = X11_XIQueryDevice(display, XIAllDevices, &nDevices);

    for (int i = 0; i < nDevices; ++i) {
        device_information[info[i].deviceid % DEVICE_INFORMATION_SIZE] = X11_IsXinput2DeviceTouchpad(display, info[i].deviceid) ? X11_DEVICE_TOUCHPAD : X11_DEVICE_MOUSE;
    }

    X11_XIFreeDeviceInfo(info);
}

int
X11_HandleXinput2Event(SDL_VideoData *videodata, XGenericEventCookie *cookie)
{
#if SDL_VIDEO_DRIVER_X11_XINPUT2
    if (cookie->extension != xinput2_opcode) {
        return 0;
    }

    switch (cookie->evtype) {
        SDL_Window *window;
        case XI_ButtonPress:
            {
            int xticks = 0, yticks = 0;
            bool isTouchpad = false, isTouchpadReversed = false, isMouseReversed = false;
            SDL_MouseWheelDirection direction = SDL_MOUSEWHEEL_NORMAL;

            const XIDeviceEvent *event = (const XIDeviceEvent*)cookie->data;
            window = xinput2_get_sdlwindow(videodata, event->event);

            switch (event->detail) {
                case 4:
                    yticks = 1;
                    break;
                case 5:
                    yticks = -1;
                    break;
                case 6:
                    xticks = 1;
                    break;
                case 7:
                    xticks = -1;
                    break;
            }

            isTouchpad = device_information[event->sourceid % DEVICE_INFORMATION_SIZE] == X11_DEVICE_TOUCHPAD ? true : false;
            isTouchpadReversed = X11_IsTouchpadReversed();
            isMouseReversed = X11_IsMouseReversed();

            if (isTouchpad && isTouchpadReversed) {
                direction = SDL_MOUSEWHEEL_FLIPPED;
            }

            if (!isTouchpad && isMouseReversed) {
                direction = SDL_MOUSEWHEEL_FLIPPED;
            }

            SDL_SendMouseWheel(window, 0, (float) -xticks, (float) yticks, direction);
            }
            break;
        case XI_HierarchyChanged:
            {
            XIHierarchyEvent *event = (XIHierarchyEvent*)cookie->data;
                if (event->flags & XISlaveAdded) {
                    X11_EnumerateDevices(event->display);
                }
                else if (event->flags & XISlaveRemoved) {
                    /* Because we want to set the values for the slave devices and we only get the device id of the master device, we have to fill it up manually again */
                    memset(device_information, 0, DEVICE_INFORMATION_SIZE);
                    X11_EnumerateDevices(event->display);
                }
            }
            break;
        case XI_RawMotion:
            {
            const XIRawEvent *rawev = (const XIRawEvent*)cookie->data;
            SDL_Mouse *mouse = SDL_GetMouse();
            double relative_coords[2];
            static Time prev_time = 0;
            static double prev_rel_coords[2];

            videodata->global_mouse_changed = SDL_TRUE;

            if (!mouse->relative_mode || mouse->relative_mode_warp) {
                return 0;
            }

            parse_valuators(rawev->raw_values,rawev->valuators.mask,
                            rawev->valuators.mask_len,relative_coords,2);

            if ((rawev->time == prev_time) && (relative_coords[0] == prev_rel_coords[0]) && (relative_coords[1] == prev_rel_coords[1])) {
                return 0;  /* duplicate event, drop it. */
            }

            SDL_SendMouseMotion(mouse->focus,mouse->mouseID,1,(int)relative_coords[0],(int)relative_coords[1]);
            prev_rel_coords[0] = relative_coords[0];
            prev_rel_coords[1] = relative_coords[1];
            prev_time = rawev->time;
            return 1;
<<<<<<< HEAD
            }
            break;
=======
        }
        break;

>>>>>>> def60ce6
        case XI_RawButtonPress:
        case XI_RawButtonRelease:
#if SDL_VIDEO_DRIVER_X11_XINPUT2_SUPPORTS_MULTITOUCH
        case XI_RawTouchBegin:
        case XI_RawTouchUpdate:
        case XI_RawTouchEnd:
#endif
            videodata->global_mouse_changed = SDL_TRUE;
            break;

#if SDL_VIDEO_DRIVER_X11_XINPUT2_SUPPORTS_MULTITOUCH
         /* With multitouch, register to receive XI_Motion (which desctivates MotionNotify),
          * so that we can distinguish real mouse motions from synthetic one.  */
        case XI_Motion: {
            const XIDeviceEvent *xev = (const XIDeviceEvent *) cookie->data;
            int pointer_emulated = (xev->flags & XIPointerEmulated);

            if (! pointer_emulated) {
                SDL_Mouse *mouse = SDL_GetMouse();
<<<<<<< HEAD
                if(!mouse->relative_mode || mouse->relative_mode_warp) {
                    window = xinput2_get_sdlwindow(videodata, xev->event);
=======
                if (!mouse->relative_mode || mouse->relative_mode_warp) {
                    SDL_Window *window = xinput2_get_sdlwindow(videodata, xev->event);
>>>>>>> def60ce6
                    if (window) {
                        SDL_SendMouseMotion(window, 0, 0, xev->event_x, xev->event_y);
                    }
                }
            }
            return 1;
        }
        break;

        case XI_TouchBegin: {
            const XIDeviceEvent *xev = (const XIDeviceEvent *) cookie->data;
            float x, y;
            window = xinput2_get_sdlwindow(videodata, xev->event);
            xinput2_normalize_touch_coordinates(window, xev->event_x, xev->event_y, &x, &y);
            SDL_SendTouch(xev->sourceid, xev->detail, window, SDL_TRUE, x, y, 1.0);
            return 1;
        }
        break;
        case XI_TouchEnd: {
            const XIDeviceEvent *xev = (const XIDeviceEvent *) cookie->data;
            float x, y;
            window = xinput2_get_sdlwindow(videodata, xev->event);
            xinput2_normalize_touch_coordinates(window, xev->event_x, xev->event_y, &x, &y);
            SDL_SendTouch(xev->sourceid, xev->detail, window, SDL_FALSE, x, y, 1.0);
            return 1;
        }
        break;
        case XI_TouchUpdate: {
            const XIDeviceEvent *xev = (const XIDeviceEvent *) cookie->data;
            float x, y;
            window = xinput2_get_sdlwindow(videodata, xev->event);
            xinput2_normalize_touch_coordinates(window, xev->event_x, xev->event_y, &x, &y);
            SDL_SendTouchMotion(xev->sourceid, xev->detail, window, x, y, 1.0);
            return 1;
        }
        break;

#endif
    }
#endif
    return 0;
}

void
X11_InitXinput2Multitouch(_THIS)
{
#if SDL_VIDEO_DRIVER_X11_XINPUT2_SUPPORTS_MULTITOUCH
    SDL_VideoData *data = (SDL_VideoData *) _this->driverdata;
    XIDeviceInfo *info;
    int ndevices,i,j;

    if (!X11_Xinput2IsMultitouchSupported()) {
        return;
    }

    info = X11_XIQueryDevice(data->display, XIAllDevices, &ndevices);

    for (i = 0; i < ndevices; i++) {
        XIDeviceInfo *dev = &info[i];
        for (j = 0; j < dev->num_classes; j++) {
            SDL_TouchID touchId;
            SDL_TouchDeviceType touchType;
            XIAnyClassInfo *class = dev->classes[j];
            XITouchClassInfo *t = (XITouchClassInfo*)class;

            /* Only touch devices */
            if (class->type != XITouchClass)
                continue;

            if (t->mode == XIDependentTouch) {
                touchType = SDL_TOUCH_DEVICE_INDIRECT_RELATIVE;
            } else { /* XIDirectTouch */
                touchType = SDL_TOUCH_DEVICE_DIRECT;
            }

            touchId = t->sourceid;
            SDL_AddTouch(touchId, touchType, dev->name);
        }
    }
    X11_XIFreeDeviceInfo(info);
#endif
}

void
X11_Xinput2SelectButtonAndTouch(_THIS, SDL_Window *window)
{
#if SDL_VIDEO_DRIVER_X11_XINPUT2
    SDL_VideoData *data = NULL;
    XIEventMask eventmasks[2];
    unsigned char mask1[3] = { 0, 0, 0 };
    unsigned char mask2[2] = { 0, 0 };
    SDL_WindowData *window_data = NULL;

    if (!X11_Xinput2IsInitialized()) {
        return;
    }
    data = (SDL_VideoData *) _this->driverdata;
    window_data = (SDL_WindowData*)window->driverdata;
    
    eventmasks[0].deviceid = XIAllMasterDevices;
    eventmasks[0].mask_len = sizeof(mask1);
    eventmasks[0].mask = mask1;
    XISetMask(mask1, XI_ButtonPress);

    eventmasks[1].deviceid = XIAllDevices;
    eventmasks[1].mask_len = sizeof(mask2);
    eventmasks[1].mask = mask2;
    XISetMask(mask2, XI_HierarchyChanged);
#endif
#if SDL_VIDEO_DRIVER_X11_XINPUT2_SUPPORTS_MULTITOUCH
    if (!X11_Xinput2IsMultitouchSupported()) {
        return;
    }

    XISetMask(mask1, XI_TouchBegin);
    XISetMask(mask1, XI_TouchUpdate);
    XISetMask(mask1, XI_TouchEnd);
    XISetMask(mask1, XI_Motion);
#endif

#if SDL_VIDEO_DRIVER_X11_XINPUT2
    X11_XISelectEvents(data->display, window_data->xwindow, eventmasks, 2);
#endif
}


int
X11_Xinput2IsInitialized()
{
#if SDL_VIDEO_DRIVER_X11_XINPUT2
    return xinput2_initialized;
#else
    return 0;
#endif
}

int
X11_Xinput2IsMultitouchSupported()
{
#if SDL_VIDEO_DRIVER_X11_XINPUT2_SUPPORTS_MULTITOUCH
    return xinput2_initialized && xinput2_multitouch_supported;
#else
    return 0;
#endif
}

void
X11_Xinput2GrabTouch(_THIS, SDL_Window *window)
{
#if SDL_VIDEO_DRIVER_X11_XINPUT2_SUPPORTS_MULTITOUCH
    SDL_WindowData *data = (SDL_WindowData *) window->driverdata;
    Display *display = data->videodata->display;

    unsigned char mask[4] = { 0, 0, 0, 0 };
    XIGrabModifiers mods;
    XIEventMask eventmask;

    if (!X11_Xinput2IsMultitouchSupported()) {
        return;
    }

    mods.modifiers = XIAnyModifier;
    mods.status = 0;

    eventmask.deviceid = XIAllDevices;
    eventmask.mask_len = sizeof(mask);
    eventmask.mask = mask;

    XISetMask(eventmask.mask, XI_TouchBegin);
    XISetMask(eventmask.mask, XI_TouchUpdate);
    XISetMask(eventmask.mask, XI_TouchEnd);
    XISetMask(eventmask.mask, XI_Motion);
    X11_XIGrabTouchBegin(display, XIAllDevices, data->xwindow, True, &eventmask, 1, &mods);
#endif
}

void
X11_Xinput2UngrabTouch(_THIS, SDL_Window *window)
{
#if SDL_VIDEO_DRIVER_X11_XINPUT2_SUPPORTS_MULTITOUCH
    SDL_WindowData *data = (SDL_WindowData *) window->driverdata;
    Display *display = data->videodata->display;

    XIGrabModifiers mods;

    if (!X11_Xinput2IsMultitouchSupported()) {
        return;
    }

    mods.modifiers = XIAnyModifier;
    mods.status = 0;

    X11_XIUngrabTouchBegin(display, XIAllDevices, data->xwindow, 1, &mods);
#endif
}


#endif /* SDL_VIDEO_DRIVER_X11 */

/* vi: set ts=4 sw=4 expandtab: */<|MERGE_RESOLUTION|>--- conflicted
+++ resolved
@@ -325,14 +325,8 @@
             prev_rel_coords[1] = relative_coords[1];
             prev_time = rawev->time;
             return 1;
-<<<<<<< HEAD
             }
             break;
-=======
-        }
-        break;
-
->>>>>>> def60ce6
         case XI_RawButtonPress:
         case XI_RawButtonRelease:
 #if SDL_VIDEO_DRIVER_X11_XINPUT2_SUPPORTS_MULTITOUCH
@@ -352,13 +346,9 @@
 
             if (! pointer_emulated) {
                 SDL_Mouse *mouse = SDL_GetMouse();
-<<<<<<< HEAD
+
                 if(!mouse->relative_mode || mouse->relative_mode_warp) {
                     window = xinput2_get_sdlwindow(videodata, xev->event);
-=======
-                if (!mouse->relative_mode || mouse->relative_mode_warp) {
-                    SDL_Window *window = xinput2_get_sdlwindow(videodata, xev->event);
->>>>>>> def60ce6
                     if (window) {
                         SDL_SendMouseMotion(window, 0, 0, xev->event_x, xev->event_y);
                     }
